# bdict
A library allowing you to create an auto method-binding dict.

Ever dreamed of writing clean dicts pointing keys to methods? Fear no more!

Mainly used for event handlers, a binding dict consists of a mapping between
any events or keys, to their appropriate handler functions within a class.
Upon key lookup, the dict will bind the appropriate function to the instance
of the class.

For an example:

```Python
class Server:
    """Typical server with a small mapping between event handlers and functions"""
    def __init__(self, name):
        self.name = name

    def on_connect(self, remote_host):
        print(self.name, remote_host)

    def on_connect(self, remote_host):
        print(self.name, remote_host)

    handlers = BDict({NewConnectionEvent: on_connect,
                      DisconnectonEvent: on_disconnect})

>>> s = Server("myserver")
>>> s.handlers[NewConnectionEvent]("1.2.3.4")
myserver 1.2.3.4
```
As you can see, after accessing the handlers dict, and upon key lookup,
the dict bound the handler functions to the instance.

BDict also works with classmethods in a clean and fashioned way:

```Python
class MyClass:
    """Typical server with a small mapping between event handlers and functions"""            
    @classmethod
    def class_handle(cls):
        print(cls.__name__)

    handlers = BDict({"class_handle": class_handle})

>>> MyClass.handlers["class_handle"]
<bound method MyClass.class_handle of <class '__main__.MyClass'>>
>>> MyClass.handlers["class_handle"]()
MyClass

>>> inst = MyClass()
>>> inst.handlers["class_handle"]
<bound method MyClass.class_handle of <class '__main__.MyClass'>>
>>> inst.handlers["class_handle"]()
MyClass
```
Upon accessing the BDict through an instance, the BDict will create an internal instance data container on the BDict, 
allowing you to modify it's dictionary and not affect other instances!
```Python
>>> inst.handlers[123] = 456
>>> inst.handlers[123]
456
>>> inst2 = MyClass()
>>> inst2.handlers[123]
Traceback (most recent call last):
  ...
KeyError: 123
```

## Usage:

`BDict(dict_)`

`dict_` can be a dict or an iterable of (key, value) pairs and will be used to initialize `BDict`.

<<<<<<< HEAD
The class BDict is used on must support weak referencing (the vast majority of custom objects do). If you use `__slots__`, you are able to do this by adding `__weakref__` to the slots.
=======
`strong` defaults to None and configures whether BDict stores a strong reference to the instance. `False` will cause
bdict to use only weak references but not work when the original instance disappears. `True` forces a strong reference
but might cause a cyclic reference if `autocache` is used. By default (recommended), BDict will attempt to use a weak reference
and if it fails to bind the cache (due to the instance having `__slots__` or `autocache=False`) it will use a strong reference.

`autocache` configures whether to cache the BDict on the instance. Caching results in faster access but does not work if `__slots__`
are defined, and will prevent changes made on the class'es BDict from appearing.

If an object is defined using `__slots__`, I highly suggest adding `__weakref__` to the slots.
>>>>>>> 8c9e0a3b
<|MERGE_RESOLUTION|>--- conflicted
+++ resolved
@@ -73,16 +73,4 @@
 
 `dict_` can be a dict or an iterable of (key, value) pairs and will be used to initialize `BDict`.
 
-<<<<<<< HEAD
-The class BDict is used on must support weak referencing (the vast majority of custom objects do). If you use `__slots__`, you are able to do this by adding `__weakref__` to the slots.
-=======
-`strong` defaults to None and configures whether BDict stores a strong reference to the instance. `False` will cause
-bdict to use only weak references but not work when the original instance disappears. `True` forces a strong reference
-but might cause a cyclic reference if `autocache` is used. By default (recommended), BDict will attempt to use a weak reference
-and if it fails to bind the cache (due to the instance having `__slots__` or `autocache=False`) it will use a strong reference.
-
-`autocache` configures whether to cache the BDict on the instance. Caching results in faster access but does not work if `__slots__`
-are defined, and will prevent changes made on the class'es BDict from appearing.
-
-If an object is defined using `__slots__`, I highly suggest adding `__weakref__` to the slots.
->>>>>>> 8c9e0a3b
+The class BDict is used on must support weak referencing (the vast majority of custom objects do). If you use `__slots__`, you are able to do this by adding `__weakref__` to the slots.